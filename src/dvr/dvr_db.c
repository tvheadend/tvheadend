--- conflicted
+++ resolved
@@ -601,11 +601,7 @@
 dvr_entry_t * 
 dvr_entry_update(dvr_entry_t *de, const char* de_title, int de_start, int de_stop) 
 {
-<<<<<<< HEAD
-  if (de->de_title) free(de->de_title);
-=======
   if(de->de_title) free(de->de_title);
->>>>>>> b29b6eb8
 
   de->de_title = strdup(de_title);
   de->de_start = de_start;
