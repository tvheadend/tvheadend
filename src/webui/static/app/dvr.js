--- conflicted
+++ resolved
@@ -793,14 +793,13 @@
  */
 tvheadend.dvrsettings = function() {
 
-<<<<<<< HEAD
     var confreader = new Ext.data.JsonReader({
         root: 'dvrSettings'
     }, ['storage', 'filePermissions', 'dirPermissions', 'postproc', 'retention', 'dayDirs', 'channelDirs',
         'channelInTitle', 'container', 'cache', 'charset', 'dateInTitle', 'timeInTitle',
         'preExtraTime', 'postExtraTime', 'whitespaceInTitle', 'titleDirs',
         'episodeInTitle', 'cleanTitle', 'tagFiles', 'commSkip', 'subtitleInTitle',
-        'episodeBeforeDate', 'rewritePAT', 'rewritePMT']);
+        'episodeBeforeDate', 'rewritePAT', 'rewritePMT', 'episodeDuplicateDetection']);
 
     var confcombo = new Ext.form.ComboBox({
         store: tvheadend.configNames,
@@ -926,6 +925,11 @@
         name: 'commSkip'
     });
 
+    var episodeDuplicateDetection = new Ext.form.Checkbox({
+        fieldLabel: 'Episode Duplicate Detect',
+        name: 'episodeDuplicateDetection'
+    });
+
     /* Subdirectories and filename handling */
 
     /* NB: directoryPermissions is defined as a TextField for validation purposes (leading zeros), but is ultimately a number */
@@ -1016,7 +1020,7 @@
         autoHeight: true,
         collapsible: true,
         animCollapse: true,
-        items: [recordingPath, recordingPermissions, charset, PATrewrite, PMTrewrite, tagMetadata, skipCommercials]
+        items: [recordingPath, recordingPermissions, charset, PATrewrite, PMTrewrite, tagMetadata, skipCommercials, episodeDuplicateDetection]
     });
 
     /* Sub-Panel - Directory operations */
@@ -1161,197 +1165,4 @@
     }
 
     return confpanel;
-};
-=======
-	var confreader = new Ext.data.JsonReader({
-		root : 'dvrSettings'
-	}, [ 'storage', 'postproc', 'retention', 'dayDirs', 'channelDirs',
-		'channelInTitle', 'container', 'dateInTitle', 'timeInTitle',
-		'preExtraTime', 'postExtraTime', 'whitespaceInTitle', 'titleDirs',
-		'episodeInTitle', 'cleanTitle', 'tagFiles', 'commSkip', 'episodeDuplicateDetection' ]);
-
-	var confcombo = new Ext.form.ComboBox({
-		store : tvheadend.configNames,
-		triggerAction : 'all',
-		mode : 'local',
-		displayField : 'name',
-		name : 'config_name',
-		emptyText : '(default)',
-		value : '',
-		editable : true
-	});
-
-	var delButton = new Ext.Toolbar.Button({
-		tooltip : 'Delete named configuration',
-		iconCls : 'remove',
-		text : "Delete configuration",
-		handler : deleteConfiguration,
-		disabled : true
-	});
-
-	var confpanel = new Ext.FormPanel({
-		title : 'Digital Video Recorder',
-		iconCls : 'drive',
-		border : false,
-		bodyStyle : 'padding:15px',
-		anchor : '100% 50%',
-		labelAlign : 'right',
-		labelWidth : 250,
-		waitMsgTarget : true,
-		reader : confreader,
-		defaultType : 'textfield',
-		layout : 'form',
-		items : [ {
-			width : 300,
-			fieldLabel : 'Recording system path',
-			name : 'storage'
-		}, new Ext.form.ComboBox({
-			store : tvheadend.containers,
-			fieldLabel : 'Media container',
-			triggerAction : 'all',
-			displayField : 'description',
-			valueField : 'name',
-			editable : false,
-			width : 200,
-			hiddenName : 'container'
-		}), new Ext.form.NumberField({
-			allowNegative : false,
-			allowDecimals : false,
-			minValue : 1,
-			fieldLabel : 'DVR Log retention time (days)',
-			name : 'retention'
-		}), new Ext.form.NumberField({
-			allowDecimals : false,
-			fieldLabel : 'Extra time before recordings (minutes)',
-			name : 'preExtraTime'
-		}), new Ext.form.NumberField({
-			allowDecimals : false,
-			fieldLabel : 'Extra time after recordings (minutes)',
-			name : 'postExtraTime'
-		}), new Ext.form.Checkbox({
-			fieldLabel : 'Make subdirectories per day',
-			name : 'dayDirs'
-		}), new Ext.form.Checkbox({
-			fieldLabel : 'Make subdirectories per channel',
-			name : 'channelDirs'
-		}), new Ext.form.Checkbox({
-			fieldLabel : 'Make subdirectories per title',
-			name : 'titleDirs'
-		}), new Ext.form.Checkbox({
-			fieldLabel : 'Include channel name in filename',
-			name : 'channelInTitle'
-		}), new Ext.form.Checkbox({
-			fieldLabel : 'Include date in filename',
-			name : 'dateInTitle'
-		}), new Ext.form.Checkbox({
-			fieldLabel : 'Include time in filename',
-			name : 'timeInTitle'
-		}), new Ext.form.Checkbox({
-			fieldLabel : 'Include episode in filename',
-			name : 'episodeInTitle'
-		}), new Ext.form.Checkbox({
-			fieldLabel : 'Remove all unsafe characters from filename',
-			name : 'cleanTitle'
-		}), new Ext.form.Checkbox({
-			fieldLabel : 'Replace whitespace in title with \'-\'',
-			name : 'whitespaceInTitle'
-		}), new Ext.form.Checkbox({
-			fieldLabel : 'Tag files with metadata',
-			name : 'tagFiles'
-		}), new Ext.form.Checkbox({
-			fieldLabel : 'Skip commercials',
-			name : 'commSkip'
-		}), new Ext.form.Checkbox({
-			fieldLabel : 'Episode duplicate detection',
-			name : 'episodeDuplicateDetection'
-		}), {
-			width : 300,
-			fieldLabel : 'Post-processor command',
-			name : 'postproc'
-		} ],
-		tbar : [ confcombo, {
-			tooltip : 'Save changes made to dvr configuration below',
-			iconCls : 'save',
-			text : "Save configuration",
-			handler : saveChanges
-		}, delButton, '->', {
-			text : 'Help',
-			handler : function() {
-				new tvheadend.help('DVR configuration', 'config_dvr.html');
-			}
-		} ]
-	});
-
-	function loadConfig() {
-		confpanel.getForm().load({
-			url : 'dvr',
-			params : {
-				'op' : 'loadSettings',
-				'config_name' : confcombo.getValue()
-			},
-			success : function(form, action) {
-				confpanel.enable();
-			}
-		});
-	}
-
-	confcombo.on('select', function() {
-		if (confcombo.getValue() == '') delButton.disable();
-		else delButton.enable();
-		loadConfig();
-	});
-
-	confpanel.on('render', function() {
-		loadConfig();
-	});
-
-	function saveChanges() {
-		var config_name = confcombo.getValue();
-		confpanel.getForm().submit({
-			url : 'dvr',
-			params : {
-				'op' : 'saveSettings',
-				'config_name' : config_name
-			},
-			waitMsg : 'Saving Data...',
-			success : function(form, action) {
-				confcombo.setValue(config_name);
-				confcombo.fireEvent('select');
-			},
-			failure : function(form, action) {
-				Ext.Msg.alert('Save failed', action.result.errormsg);
-			}
-		});
-	}
-
-	function deleteConfiguration() {
-		if (confcombo.getValue() != "") {
-			Ext.MessageBox.confirm('Message',
-				'Do you really want to delete DVR configuration \''
-					+ confcombo.getValue() + '\'?', deleteAction);
-		}
-	}
-
-	function deleteAction(btn) {
-		if (btn == 'yes') {
-			confpanel.getForm().submit({
-				url : 'dvr',
-				params : {
-					'op' : 'deleteSettings',
-					'config_name' : confcombo.getValue()
-				},
-				waitMsg : 'Deleting Data...',
-				success : function(form, action) {
-					confcombo.setValue('');
-					confcombo.fireEvent('select');
-				},
-				failure : function(form, action) {
-					Ext.Msg.alert('Delete failed', action.result.errormsg);
-				}
-			});
-		}
-	}
-
-	return confpanel;
-}
->>>>>>> f2b049c8
+};