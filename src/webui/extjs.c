/*
 *  tvheadend, EXTJS based interface
 *  Copyright (C) 2008 Andreas Öman
 *
 *  This program is free software: you can redistribute it and/or modify
 *  it under the terms of the GNU General Public License as published by
 *  the Free Software Foundation, either version 3 of the License, or
 *  (at your option) any later version.
 *
 *  This program is distributed in the hope that it will be useful,
 *  but WITHOUT ANY WARRANTY; without even the implied warranty of
 *  MERCHANTABILITY or FITNESS FOR A PARTICULAR PURPOSE.  See the
 *  GNU General Public License for more details.
 *
 *  You should have received a copy of the GNU General Public License
 *  along with this program.  If not, see <http://www.gnu.org/licenses/>.
 */

#include <pthread.h>
#include <assert.h>
#include <stdio.h>
#include <unistd.h>
#include <stdlib.h>
#include <string.h>
#include <stdarg.h>
#include <sys/socket.h>

#include <arpa/inet.h>

#include "htsmsg.h"
#include "htsmsg_json.h"

#include "tvheadend.h"
#include "http.h"
#include "webui.h"
#include "access.h"
#include "dtable.h"
#include "channels.h"

#include "dvr/dvr.h"
#include "epggrab.h"
#include "epg.h"
#include "muxer.h"
#include "epggrab/private.h"
#include "config.h"
#include "lang_codes.h"
#include "imagecache.h"
#include "timeshift.h"
#include "tvhtime.h"
#include "input.h"

#if ENABLE_LIBAV
#include "plumbing/transcoding.h"
#endif

/**
 *
 */
static void
extjs_load(htsbuf_queue_t *hq, const char *script)
{
  htsbuf_qprintf(hq,
                 "<script type=\"text/javascript\" "
		             "src=\"%s\"></script>\n", script);
}

/**
 *
 */
static void
extjs_exec(htsbuf_queue_t *hq, const char *fmt, ...)
{
  va_list ap;

  htsbuf_qprintf(hq, "<script type=\"text/javascript\">\r\n");

  va_start(ap, fmt);
  htsbuf_vqprintf(hq, fmt, ap);
  va_end(ap);

  htsbuf_qprintf(hq, "\r\n</script>\r\n");
}

/**
 * PVR info, deliver info about the given PVR entry
 */
static int
extjs_root(http_connection_t *hc, const char *remain, void *opaque)
{
  htsbuf_queue_t *hq = &hc->hc_reply;

#define EXTJSPATH "static/extjs"
  htsbuf_qprintf(hq, "<html>\n");
  htsbuf_qprintf(hq, "<head>\n");

  // Issue #1504 - IE9 temporary fix
  htsbuf_qprintf(hq, "<meta http-equiv=\"X-UA-Compatible\" content=\"IE=8\">\n");

  htsbuf_qprintf(hq, "<meta name=\"apple-itunes-app\" content=\"app-id=638900112\">\n");
  
  htsbuf_qprintf(hq, "<script type=\"text/javascript\" src=\""EXTJSPATH"/adapter/ext/ext-base%s.js\"></script>\n"
                     "<script type=\"text/javascript\" src=\""EXTJSPATH"/ext-all%s.js\"></script>\n"
                     "<link rel=\"stylesheet\" type=\"text/css\" href=\""EXTJSPATH"/resources/css/ext-all-notheme%s.css\">\n"
                     "<link rel=\"stylesheet\" type=\"text/css\" href=\""EXTJSPATH"/resources/css/xtheme-blue.css\">\n"
                     "<link rel=\"stylesheet\" type=\"text/css\" href=\"static/livegrid/resources/css/ext-ux-livegrid.css\">\n"
                     "<link rel=\"stylesheet\" type=\"text/css\" href=\"static/extjs/examples/ux/gridfilters/css/GridFilters.css\">\n"
                     "<link rel=\"stylesheet\" type=\"text/css\" href=\"static/extjs/examples/ux/gridfilters/css/RangeMenu.css\">\n"
                     "<link rel=\"stylesheet\" type=\"text/css\" href=\"static/xcheckbox/xcheckbox.css\">\n"
                     "<link rel=\"stylesheet\" type=\"text/css\" href=\"static/app/ext.css\">\n",
                     tvheadend_webui_debug ? "-debug" : "",
                     tvheadend_webui_debug ? "-debug" : "",
                     "");//tvheadend_webui_debug ? ""       : "-min");
  
  extjs_exec(hq, "Ext.BLANK_IMAGE_URL = " "'"EXTJSPATH"/resources/images/default/s.gif';");

  /**
   * Load extjs extensions
   */
  extjs_load(hq, "static/app/extensions.js");
  extjs_load(hq, "static/livegrid/livegrid-all.js");
  extjs_load(hq, "static/lovcombo/lovcombo-all.js");
  extjs_load(hq, "static/multiselect/multiselect.js");
  extjs_load(hq, "static/multiselect/ddview.js");
  extjs_load(hq, "static/xcheckbox/xcheckbox.js");
  extjs_load(hq, "static/checkcolumn/CheckColumn.js");
  extjs_load(hq, "static/extjs/examples/ux/gridfilters/GridFilters.js");
  extjs_load(hq, "static/extjs/examples/ux/gridfilters/filter/Filter.js");
  extjs_load(hq, "static/extjs/examples/ux/gridfilters/filter/BooleanFilter.js");
  extjs_load(hq, "static/extjs/examples/ux/gridfilters/filter/DateFilter.js");
  extjs_load(hq, "static/extjs/examples/ux/gridfilters/filter/ListFilter.js");
  extjs_load(hq, "static/extjs/examples/ux/gridfilters/filter/NumericFilter.js");
  extjs_load(hq, "static/extjs/examples/ux/gridfilters/filter/StringFilter.js");
  extjs_load(hq, "static/extjs/examples/ux/gridfilters/menu/ListMenu.js");
  extjs_load(hq, "static/extjs/examples/ux/gridfilters/menu/RangeMenu.js");

  /**
   * Create a namespace for our app
   */
  extjs_exec(hq, "Ext.namespace('tvheadend');");

  /**
   * Load all components
   */
  extjs_load(hq, "static/app/comet.js");
  extjs_load(hq, "static/app/tableeditor.js");
  extjs_load(hq, "static/app/cteditor.js");
  extjs_load(hq, "static/app/acleditor.js");
  extjs_load(hq, "static/app/cwceditor.js");
  extjs_load(hq, "static/app/capmteditor.js");
  extjs_load(hq, "static/app/tvadapters.js");
  extjs_load(hq, "static/app/idnode.js");
  extjs_load(hq, "static/app/esfilter.js");
#if ENABLE_MPEGTS
  extjs_load(hq, "static/app/mpegts.js");
#endif
  extjs_load(hq, "static/app/iptv.js");
#if ENABLE_V4L
  extjs_load(hq, "static/app/v4l.js");
#endif
#if ENABLE_TIMESHIFT
  extjs_load(hq, "static/app/timeshift.js");
#endif
  extjs_load(hq, "static/app/chconf.js");
  extjs_load(hq, "static/app/epg.js");
  extjs_load(hq, "static/app/dvr.js");
  extjs_load(hq, "static/app/epggrab.js");
  extjs_load(hq, "static/app/config.js");
  extjs_load(hq, "static/app/tvhlog.js");
  extjs_load(hq, "static/app/status.js");
  extjs_load(hq, "static/tv.js");
  extjs_load(hq, "static/app/servicemapper.js");

  /**
   * Finally, the app itself
   */
  extjs_load(hq, "static/app/tvheadend.js");
  extjs_exec(hq, "Ext.onReady(tvheadend.app.init, tvheadend.app);");
  



  htsbuf_qprintf(hq,
		 "<style type=\"text/css\">\n"
		 "html, body {\n"
		 "\tfont:normal 12px verdana;\n"
		 "\tmargin:0;\n"
		 "\tpadding:0;\n"
		 "\tborder:0 none;\n"
		 "\toverflow:hidden;\n"
		 "\theight:100%%;\n"
		 "}\n"
		 "#systemlog {\n"
		 "\tfont:normal 12px courier; font-weight: bold;\n"
		 "}\n"
		 "p {\n"
		 "\tmargin:5px;\n"
		 "}\n"
		 "</style>\n"
		 "<title>HTS Tvheadend %s</title>\n"
		 "</head>\n"
		 "<body>\n"
		 "<div id=\"systemlog\"></div>\n"
		 "</body></html>\n",
		 tvheadend_version);
  http_output_html(hc);
  return 0;
}


/**
 *
 */
static int
extjs_livetv(http_connection_t *hc, const char *remain, void *opaque)
{
  htsbuf_queue_t *hq = &hc->hc_reply;

  htsbuf_qprintf(hq, "<!DOCTYPE html>\n");
  htsbuf_qprintf(hq, "<html>\n");
  htsbuf_qprintf(hq, "<head>\n");
  htsbuf_qprintf(hq, "<title>HTS Tvheadend %s</title>\n", tvheadend_version);
  htsbuf_qprintf(hq, "<link rel=\"stylesheet\" type=\"text/css\" href=\"static/tv.css\">\n");

  if(tvheadend_webui_debug) {
    extjs_load(hq, "static/extjs/adapter/ext/ext-base-debug.js");
    extjs_load(hq, "static/extjs/ext-all-debug.js");
  } else {
    extjs_load(hq, "static/extjs/adapter/ext/ext-base.js");
    extjs_load(hq, "static/extjs/ext-all.js");
  }

  extjs_load(hq, "static/tv.js");
  extjs_exec(hq, "Ext.onReady(tv.app.init, tv.app);");

  htsbuf_qprintf(hq, "</head>\n");
  htsbuf_qprintf(hq, "<body></body>\n");
  htsbuf_qprintf(hq, "</html>\n");

  http_output_html(hc);

  return 0;
}


/**
 * 
 */
static int
page_about(http_connection_t *hc, const char *remain, void *opaque)
{
  htsbuf_queue_t *hq = &hc->hc_reply;

  htsbuf_qprintf(hq, 
		 "<center>"
		 "<div class=\"about-title\">"
		 "HTS Tvheadend %s"
		 "</div><br>"
		 "&copy; 2006 - 2013 Andreas \303\226man, et al.<br><br>"
		 "<img src=\"docresources/tvheadendlogo.png\"><br>"
		 "<a href=\"https://tvheadend.org\">"
		 "https://tvheadend.org</a><br><br>"
		 "Based on software from "
		 "<a target=\"_blank\" href=\"http://www.extjs.com/\">ExtJS</a>. "
		 "Icons from "
		 "<a target=\"_blank\" href=\"http://www.famfamfam.com/lab/icons/silk/\">"
		 "FamFamFam</a>"
		 "<br><br>"
		 "Build: %s"
     "<p>"
     "If you'd like to support the project, please consider a donation."
     "<br/>"
     "All proceeds are used to support server infrastructure and buy test "
     "equipment."
     "<br/>"
     "<a href='https://www.paypal.com/cgi-bin/webscr?cmd=_s-xclick&hosted_button_id=3Z87UEHP3WZK2'><img src='https://www.paypalobjects.com/en_US/GB/i/btn/btn_donateCC_LG.gif' alt='' /></a>"
		 "</center>",
		 tvheadend_version,
		 tvheadend_version);

  http_output_html(hc);
  return 0;
}

/**
 *
 */
static int
extjs_tablemgr(http_connection_t *hc, const char *remain, void *opaque)
{
  htsbuf_queue_t *hq = &hc->hc_reply;
  dtable_t *dt;
  htsmsg_t *out = NULL, *in, *array;

  const char *tablename = http_arg_get(&hc->hc_req_args, "table");
  const char *op        = http_arg_get(&hc->hc_req_args, "op");
  const char *entries   = http_arg_get(&hc->hc_req_args, "entries");

  if(op == NULL)
    return 400;

  if(tablename == NULL || (dt = dtable_find(tablename)) == NULL)
    return 404;
  
  if(http_access_verify(hc, dt->dt_dtc->dtc_read_access))
    return HTTP_STATUS_UNAUTHORIZED;

  in = entries != NULL ? htsmsg_json_deserialize(entries) : NULL;

  pthread_mutex_lock(dt->dt_dtc->dtc_mutex);

  if(!strcmp(op, "create")) {
    if(http_access_verify(hc, dt->dt_dtc->dtc_write_access))
      goto noaccess;

    out = dtable_record_create(dt);

  } else if(!strcmp(op, "get")) {
    array = dtable_record_get_all(dt);

    out = htsmsg_create_map();
    htsmsg_add_msg(out, "entries", array);

  } else if(!strcmp(op, "update")) {
    if(http_access_verify(hc, dt->dt_dtc->dtc_write_access))
      goto noaccess;

    if(in == NULL)
      goto bad;

    dtable_record_update_by_array(dt, in);

  } else if(!strcmp(op, "delete")) {
    if(http_access_verify(hc, dt->dt_dtc->dtc_write_access))
      goto noaccess;

    if(in == NULL)
      goto bad;

    dtable_record_delete_by_array(dt, in);

  } else {
  bad:
    pthread_mutex_unlock(dt->dt_dtc->dtc_mutex);
    return HTTP_STATUS_BAD_REQUEST;

  noaccess:
    pthread_mutex_unlock(dt->dt_dtc->dtc_mutex);
    return HTTP_STATUS_BAD_REQUEST;
  }

  pthread_mutex_unlock(dt->dt_dtc->dtc_mutex);

  if(in != NULL)
    htsmsg_destroy(in);

  if(out == NULL)
    out = htsmsg_create_map();
  htsmsg_json_serialize(out, hq, 0);
  htsmsg_destroy(out);
  http_output_content(hc, "text/x-json; charset=UTF-8");
  return 0;
}

/**
 * EPG Content Groups
 */
static int
extjs_ecglist(http_connection_t *hc, const char *remain, void *opaque)
{
  htsbuf_queue_t *hq = &hc->hc_reply;
  htsmsg_t *out, *array;

  out   = htsmsg_create_map();
  array = epg_genres_list_all(1, 0);
  htsmsg_add_msg(out, "entries", array);
  htsmsg_json_serialize(out, hq, 0);
  htsmsg_destroy(out);
  http_output_content(hc, "text/x-json; charset=UTF-8");
  return 0;
}

/**
 *
 */
static htsmsg_t *
json_single_record(htsmsg_t *rec, const char *root)
{
  htsmsg_t *out, *array;
  
  out = htsmsg_create_map();
  array = htsmsg_create_list();

  htsmsg_add_msg(array, NULL, rec);
  htsmsg_add_msg(out, root, array);
  return out;

}

/**
 *
 */
static int
extjs_epggrab(http_connection_t *hc, const char *remain, void *opaque)
{
  htsbuf_queue_t *hq = &hc->hc_reply;
  const char *op = http_arg_get(&hc->hc_req_args, "op");
  htsmsg_t *out, *array, *r, *e;
  htsmsg_field_t *f;
  const char *str;
  uint32_t u32;

  if(op == NULL)
    return 400;

  pthread_mutex_lock(&global_lock);

  if(http_access_verify(hc, ACCESS_ADMIN)) {
    pthread_mutex_unlock(&global_lock);
    return HTTP_STATUS_UNAUTHORIZED;
  }

  pthread_mutex_unlock(&global_lock);

  /* Basic settings (not the advanced schedule) */
  if(!strcmp(op, "loadSettings")) {

    pthread_mutex_lock(&epggrab_mutex);
    r = htsmsg_create_map();
    if (epggrab_module)
      htsmsg_add_str(r, "module", epggrab_module->id);
    htsmsg_add_u32(r, "interval", epggrab_interval);
    htsmsg_add_u32(r, "channel_rename", epggrab_channel_rename);
    htsmsg_add_u32(r, "channel_renumber", epggrab_channel_renumber);
    htsmsg_add_u32(r, "channel_reicon", epggrab_channel_reicon);
    htsmsg_add_u32(r, "epgdb_periodicsave", epggrab_epgdb_periodicsave / 3600);
    pthread_mutex_unlock(&epggrab_mutex);

    out = json_single_record(r, "epggrabSettings");

  /* List of modules and currently states */
  } else if (!strcmp(op, "moduleList")) {
    out = htsmsg_create_map();
    pthread_mutex_lock(&epggrab_mutex);
    array = epggrab_module_list();
    pthread_mutex_unlock(&epggrab_mutex);
    htsmsg_add_msg(out, "entries", array);

  /* Save settings */
  } else if (!strcmp(op, "saveSettings") ) {
    int save = 0;
    pthread_mutex_lock(&epggrab_mutex);
    str = http_arg_get(&hc->hc_req_args, "channel_rename");
    save |= epggrab_set_channel_rename(str ? 1 : 0);
    str = http_arg_get(&hc->hc_req_args, "channel_renumber");
    save |= epggrab_set_channel_renumber(str ? 1 : 0);
    str = http_arg_get(&hc->hc_req_args, "channel_reicon");
    save |= epggrab_set_channel_reicon(str ? 1 : 0);
    if ( (str = http_arg_get(&hc->hc_req_args, "epgdb_periodicsave")) )
      save |= epggrab_set_periodicsave(atoi(str) * 3600);
    if ( (str = http_arg_get(&hc->hc_req_args, "interval")) )
      save |= epggrab_set_interval(atoi(str));
    if ( (str = http_arg_get(&hc->hc_req_args, "module")) )
      save |= epggrab_set_module_by_id(str);
    if ( (str = http_arg_get(&hc->hc_req_args, "external")) ) {
      if ( (array = htsmsg_json_deserialize(str)) ) {
        HTSMSG_FOREACH(f, array) {
          if ( (e = htsmsg_get_map_by_field(f)) ) {
            str = htsmsg_get_str(e, "id");
            u32 = 0;
            htsmsg_get_u32(e, "enabled", &u32);
            if ( str ) save |= epggrab_enable_module_by_id(str, u32);
          }
        }
        htsmsg_destroy(array);
      }
    }
    if (save) epggrab_save();
    pthread_mutex_unlock(&epggrab_mutex);
    out = htsmsg_create_map();
    htsmsg_add_u32(out, "success", 1);

  } else {
    return HTTP_STATUS_BAD_REQUEST;
  }

  htsmsg_json_serialize(out, hq, 0);
  htsmsg_destroy(out);
  http_output_content(hc, "text/x-json; charset=UTF-8");

  return 0;
}

/**
 *
 */
static int
extjs_channeltags(http_connection_t *hc, const char *remain, void *opaque)
{
  htsbuf_queue_t *hq = &hc->hc_reply;
  const char *op = http_arg_get(&hc->hc_req_args, "op");
  htsmsg_t *out, *array, *e;
  channel_tag_t *ct;

  pthread_mutex_lock(&global_lock);

  if(op != NULL && !strcmp(op, "listTags")) {

    out = htsmsg_create_map();
    array = htsmsg_create_list();

    TAILQ_FOREACH(ct, &channel_tags, ct_link) {
      if(!ct->ct_enabled)
	continue;

      e = htsmsg_create_map();
      htsmsg_add_u32(e, "identifier", ct->ct_identifier);
      htsmsg_add_str(e, "name", ct->ct_name);
      htsmsg_add_msg(array, NULL, e);
    }

    htsmsg_add_msg(out, "entries", array);

  } else {
    pthread_mutex_unlock(&global_lock);
    return HTTP_STATUS_BAD_REQUEST;
  }

  pthread_mutex_unlock(&global_lock);

  htsmsg_json_serialize(out, hq, 0);
  htsmsg_destroy(out);
  http_output_content(hc, "text/x-json; charset=UTF-8");
  return 0;

}

/**
 *
 */
static int
extjs_confignames(http_connection_t *hc, const char *remain, void *opaque)
{
  htsbuf_queue_t *hq = &hc->hc_reply;
  const char *op = http_arg_get(&hc->hc_req_args, "op");
  htsmsg_t *out, *array, *e;
  dvr_config_t *cfg;

  pthread_mutex_lock(&global_lock);

  if(op != NULL && !strcmp(op, "list")) {

    out = htsmsg_create_map();
    array = htsmsg_create_list();

    if (http_access_verify(hc, ACCESS_RECORDER_ALL))
      goto skip;

    LIST_FOREACH(cfg, &dvrconfigs, config_link) {
      e = htsmsg_create_map();
      htsmsg_add_str(e, "identifier", cfg->dvr_config_name);
      if (strlen(cfg->dvr_config_name) == 0)
        htsmsg_add_str(e, "name", "(default)");
      else
        htsmsg_add_str(e, "name", cfg->dvr_config_name);
      htsmsg_add_msg(array, NULL, e);
    }

skip:
    htsmsg_add_msg(out, "entries", array);

  } else {
    pthread_mutex_unlock(&global_lock);
    return HTTP_STATUS_BAD_REQUEST;
  }

  pthread_mutex_unlock(&global_lock);

  htsmsg_json_serialize(out, hq, 0);
  htsmsg_destroy(out);
  http_output_content(hc, "text/x-json; charset=UTF-8");
  return 0;

}


/**
 *
 */
static int
extjs_dvr_containers(http_connection_t *hc, const char *remain, void *opaque)
{
  htsbuf_queue_t *hq = &hc->hc_reply;
  const char *op = http_arg_get(&hc->hc_req_args, "op");
  htsmsg_t *out, *array;

  pthread_mutex_lock(&global_lock);

  if(op != NULL && !strcmp(op, "list")) {

    out = htsmsg_create_map();
    array = htsmsg_create_list();

    if (http_access_verify(hc, ACCESS_RECORDER_ALL))
      goto skip;

    muxer_container_list(array);

skip:
    htsmsg_add_msg(out, "entries", array);

  } else {
    pthread_mutex_unlock(&global_lock);
    return HTTP_STATUS_BAD_REQUEST;
  }

  pthread_mutex_unlock(&global_lock);

  htsmsg_json_serialize(out, hq, 0);
  htsmsg_destroy(out);
  http_output_content(hc, "text/x-json; charset=UTF-8");
  return 0;

}


/**
 *
 */
static int
extjs_dvr_caches(http_connection_t *hc, const char *remain, void *opaque)
{
  htsbuf_queue_t *hq = &hc->hc_reply;
  const char *op = http_arg_get(&hc->hc_req_args, "op");
  htsmsg_t *out, *array;

  pthread_mutex_lock(&global_lock);

  if(op != NULL && !strcmp(op, "list")) {

    out = htsmsg_create_map();
    array = htsmsg_create_list();

    if (http_access_verify(hc, ACCESS_RECORDER_ALL))
      goto skip;

    muxer_cache_list(array);

skip:
    htsmsg_add_msg(out, "entries", array);

  } else {
    pthread_mutex_unlock(&global_lock);
    return HTTP_STATUS_BAD_REQUEST;
  }

  pthread_mutex_unlock(&global_lock);

  htsmsg_json_serialize(out, hq, 0);
  htsmsg_destroy(out);
  http_output_content(hc, "text/x-json; charset=UTF-8");
  return 0;

}


/**
 *
 */
static int
extjs_languages(http_connection_t *hc, const char *remain, void *opaque)
{
  htsbuf_queue_t *hq = &hc->hc_reply;
  const char *op = http_arg_get(&hc->hc_req_args, "op");
  htsmsg_t *out, *array, *e;

  pthread_mutex_lock(&global_lock);

  if(op != NULL && !strcmp(op, "list")) {

    out = htsmsg_create_map();
    array = htsmsg_create_list();

    const lang_code_t *c = lang_codes;
    while (c->code2b) {
      e = htsmsg_create_map();
      htsmsg_add_str(e, "identifier", c->code2b);
      htsmsg_add_str(e, "name", c->desc);
      htsmsg_add_msg(array, NULL, e);
      c++;
    }
  }
  else if(op != NULL && !strcmp(op, "config")) {

    out = htsmsg_create_map();
    array = htsmsg_create_list();

    const lang_code_t **c = lang_code_split2(NULL);
    if(c) {
      int i = 0;
      while (c[i]) {
        e = htsmsg_create_map();
        htsmsg_add_str(e, "identifier", c[i]->code2b);
        htsmsg_add_str(e, "name", c[i]->desc);
        htsmsg_add_msg(array, NULL, e);
        i++;
      }
      free(c);
    }
  }
  else {
    pthread_mutex_unlock(&global_lock);
    return HTTP_STATUS_BAD_REQUEST;
  }

  pthread_mutex_unlock(&global_lock);

  htsmsg_add_msg(out, "entries", array);

  htsmsg_json_serialize(out, hq, 0);
  htsmsg_destroy(out);
  http_output_content(hc, "text/x-json; charset=UTF-8");
  return 0;

}

/**
 *
 */
static int
extjs_epg(http_connection_t *hc, const char *remain, void *opaque)
{
  htsbuf_queue_t *hq = &hc->hc_reply;
  htsmsg_t *out, *array, *m;
  epg_query_result_t eqr;
  epg_broadcast_t *e;
  epg_episode_t *ee = NULL;
  epg_genre_t *eg = NULL, genre;
  channel_t *ch;
  int start = 0, end, limit, i;
  const char *s;
  char buf[100];
  const char *channel = http_arg_get(&hc->hc_req_args, "channel");
  const char *tag     = http_arg_get(&hc->hc_req_args, "tag");
  const char *title   = http_arg_get(&hc->hc_req_args, "title");
  const char *lang    = http_arg_get(&hc->hc_args, "Accept-Language");

  if(channel && !channel[0]) channel = NULL;
  if(tag     && !tag[0])     tag = NULL;

  if((s = http_arg_get(&hc->hc_req_args, "start")) != NULL)
    start = atoi(s);

  if((s = http_arg_get(&hc->hc_req_args, "limit")) != NULL)
    limit = atoi(s);
  else
    limit = 20; /* XXX */

  if ((s = http_arg_get(&hc->hc_req_args, "contenttype"))) {
    genre.code = atoi(s);
    eg = &genre;
  }

  out = htsmsg_create_map();
  array = htsmsg_create_list();

  pthread_mutex_lock(&global_lock);

  epg_query(&eqr, channel, tag, eg, title, lang);

  epg_query_sort(&eqr);

  htsmsg_add_u32(out, "totalCount", eqr.eqr_entries);


  start = MIN(start, eqr.eqr_entries);
  end = MIN(start + limit, eqr.eqr_entries);

  for(i = start; i < end; i++) {
    e  = eqr.eqr_array[i];
    ee = e->episode;
    ch = e->channel;
    if (!ch||!ee) continue;

    m = htsmsg_create_map();

    htsmsg_add_str(m, "channel", channel_get_name(ch));
    htsmsg_add_u32(m, "channelid", channel_get_id(ch));
    if(ch->ch_icon != NULL)
      htsmsg_add_imageurl(m, "chicon", "imagecache/%d", ch->ch_icon);

    if((s = epg_episode_get_title(ee, lang)))
      htsmsg_add_str(m, "title", s);
    if((s = epg_episode_get_subtitle(ee, lang)))
      htsmsg_add_str(m, "subtitle", s);

    if((s = epg_broadcast_get_description(e, lang)))
      htsmsg_add_str(m, "description", s);
    else if((s = epg_broadcast_get_summary(e, lang)))
      htsmsg_add_str(m, "description", s);

    if (epg_episode_number_format(ee, buf, 100, NULL, "Season %d", ".",
                                  "Episode %d", "/%d"))
      htsmsg_add_str(m, "episode", buf);

    htsmsg_add_u32(m, "id", e->id);
    htsmsg_add_u32(m, "start", e->start);
    htsmsg_add_u32(m, "end", e->stop);
    htsmsg_add_u32(m, "duration", e->stop - e->start);
    if(ee->star_rating)
    	htsmsg_add_u32(m, "starrating", ee->star_rating);
    if(ee->age_rating)
    	htsmsg_add_u32(m, "agerating", ee->age_rating);

    if(e->serieslink)
      htsmsg_add_str(m, "serieslink", e->serieslink->uri);
    
    if((eg = LIST_FIRST(&ee->genre))) {
      htsmsg_add_u32(m, "contenttype", eg->code);
    }

    dvr_entry_t *de;
    if((de = dvr_entry_find_by_event(e)) != NULL)
      htsmsg_add_str(m, "schedstate", dvr_entry_schedstatus(de));

    htsmsg_add_msg(array, NULL, m);
  }

  epg_query_free(&eqr);

  pthread_mutex_unlock(&global_lock);

  htsmsg_add_msg(out, "entries", array);

  htsmsg_json_serialize(out, hq, 0);
  htsmsg_destroy(out);
  http_output_content(hc, "text/x-json; charset=UTF-8");
  return 0;
}

static int
extjs_epgrelated(http_connection_t *hc, const char *remain, void *opaque)
{
  htsbuf_queue_t *hq = &hc->hc_reply;
  htsmsg_t *out, *array, *m;
  epg_broadcast_t *e, *ebc;
  epg_episode_t *ee, *ee2;
  channel_t *ch;
  uint32_t count = 0;
  const char *s;
  char buf[100];

  const char *lang  = http_arg_get(&hc->hc_args, "Accept-Language");
  const char *id    = http_arg_get(&hc->hc_req_args, "id");
  const char *type  = http_arg_get(&hc->hc_req_args, "type");

  out = htsmsg_create_map();
  array = htsmsg_create_list();

  pthread_mutex_lock(&global_lock);
  if ( id && type ) {
    e = epg_broadcast_find_by_id(atoi(id), NULL);
    if ( e && e->episode ) {
      ee = e->episode;

      /* Alternative broadcasts */
      if (!strcmp(type, "alternative")) {
        LIST_FOREACH(ebc, &ee->broadcasts, ep_link) {
          ch = ebc->channel;
          if ( !ch ) continue; // skip something not viewable
          if ( ebc == e ) continue; // skip self
          count++;
          m = htsmsg_create_map();
          htsmsg_add_u32(m, "id", ebc->id);
          htsmsg_add_str(m, "channel", channel_get_name(ch));
          if (ch->ch_icon)
            htsmsg_add_imageurl(m, "chicon", "imagecache/%d", ch->ch_icon);
          htsmsg_add_u32(m, "start", ebc->start);
          htsmsg_add_msg(array, NULL, m);
        }
      
      /* Related */
      } else if (!strcmp(type, "related")) {
        if (ee->brand) {
          LIST_FOREACH(ee2, &ee->brand->episodes, blink) {
            if (ee2 == ee) continue;
            if (!ee2->title) continue;
            count++;
            m = htsmsg_create_map();
            htsmsg_add_str(m, "uri", ee2->uri);
            if ((s = epg_episode_get_title(ee2, lang)))
              htsmsg_add_str(m, "title", s);
            if ((s = epg_episode_get_subtitle(ee2, lang)))
              htsmsg_add_str(m, "subtitle", s);
            if (epg_episode_number_format(ee2, buf, 100, NULL, "Season %d",
                                          ".", "Episode %d", "/%d"))
              htsmsg_add_str(m, "episode", buf);
            htsmsg_add_msg(array, NULL, m);
          }
        } else if (ee->season) {
          LIST_FOREACH(ee2, &ee->season->episodes, slink) {
            if (ee2 == ee) continue;
            if (!ee2->title) continue;
            count++;
            m = htsmsg_create_map();
            htsmsg_add_str(m, "uri", ee2->uri);
            if ((s = epg_episode_get_title(ee2, lang)))
              htsmsg_add_str(m, "title", s);
            if ((s = epg_episode_get_subtitle(ee2, lang)))
              htsmsg_add_str(m, "subtitle", s);
            if (epg_episode_number_format(ee2, buf, 100, NULL, "Season %d",
                                          ".", "Episode %d", "/%d"))
              htsmsg_add_str(m, "episode", buf);
            htsmsg_add_msg(array, NULL, m);
          }
        }
      }
    }
  }
  pthread_mutex_unlock(&global_lock);

  htsmsg_add_u32(out, "totalCount", count);
  htsmsg_add_msg(out, "entries", array);
  htsmsg_json_serialize(out, hq, 0);
  htsmsg_destroy(out);
  http_output_content(hc, "text/x-json; charset=UTF-8");
  return 0;
}

/**
 *
 */
static int
extjs_epgobject(http_connection_t *hc, const char *remain, void *opaque)
{
  htsbuf_queue_t *hq = &hc->hc_reply;
  const char *op = http_arg_get(&hc->hc_req_args, "op");
  htsmsg_t *out, *array;

  if(op == NULL)
    return 400;

  if (!strcmp(op, "brandList")) {
    out   = htsmsg_create_map();
    pthread_mutex_lock(&global_lock);
    array = epg_brand_list();
    pthread_mutex_unlock(&global_lock);
    htsmsg_add_msg(out, "entries", array);

  } else {
    return HTTP_STATUS_BAD_REQUEST;
  }

  htsmsg_json_serialize(out, hq, 0);
  htsmsg_destroy(out);
  http_output_content(hc, "text/x-json; charset=UTF-8");

  return 0;
}

/**
 *
 */
static int
extjs_dvr(http_connection_t *hc, const char *remain, void *opaque)
{
  htsbuf_queue_t *hq = &hc->hc_reply;
  const char *op = http_arg_get(&hc->hc_req_args, "op");
  htsmsg_t *out, *r;
  dvr_entry_t *de;
  const char *s;
  int flags = 0;
  dvr_config_t *cfg;
  epg_broadcast_t *e;
  char buffer[5]; // Permissions buffer: leading zero, three octal digits plus terminating null

  if(op == NULL)
    op = "loadSettings";

  pthread_mutex_lock(&global_lock);

  if(http_access_verify(hc, ACCESS_RECORDER)) {
    pthread_mutex_unlock(&global_lock);
    return HTTP_STATUS_UNAUTHORIZED;
  }

  if(!strcmp(op, "recordEvent") || !strcmp(op, "recordSeries")) {

    const char *config_name = http_arg_get(&hc->hc_req_args, "config_name");

    s = http_arg_get(&hc->hc_req_args, "eventId");
    if((e = epg_broadcast_find_by_id(atoi(s), NULL)) == NULL) {
      pthread_mutex_unlock(&global_lock);
      return HTTP_STATUS_BAD_REQUEST;
    }

    if (http_access_verify(hc, ACCESS_RECORDER_ALL)) {
      config_name = NULL;
      LIST_FOREACH(cfg, &dvrconfigs, config_link) {
        if (cfg->dvr_config_name && hc->hc_username &&
            strcmp(cfg->dvr_config_name, hc->hc_username) == 0) {
          config_name = cfg->dvr_config_name;
          break;
        }
      }
      if (config_name == NULL && hc->hc_username)
        tvhlog(LOG_INFO,"dvr","User '%s' has no dvr config with identical name, using default...", hc->hc_username);
    }

    if (!strcmp(op, "recordEvent"))
      dvr_entry_create_by_event(config_name,
                                e, 0, 0, 
                                hc->hc_representative, NULL, DVR_PRIO_NORMAL);
    else
      dvr_autorec_add_series_link(config_name, e, hc->hc_representative, "Created from EPG query");

    out = htsmsg_create_map();
    htsmsg_add_u32(out, "success", 1);
  } else if(!strcmp(op, "cancelEntry")) {
    s = http_arg_get(&hc->hc_req_args, "entryId");

    if((de = dvr_entry_find_by_id(atoi(s))) == NULL) {
      pthread_mutex_unlock(&global_lock);
      return HTTP_STATUS_BAD_REQUEST;
    }

    dvr_entry_cancel(de);

    out = htsmsg_create_map();
    htsmsg_add_u32(out, "success", 1);

  } else if(!strcmp(op, "deleteEntry")) {
    s = http_arg_get(&hc->hc_req_args, "entryId");

    if((de = dvr_entry_find_by_id(atoi(s))) == NULL) {
      pthread_mutex_unlock(&global_lock);
      return HTTP_STATUS_BAD_REQUEST;
    }

    dvr_entry_delete(de);

    out = htsmsg_create_map();
    htsmsg_add_u32(out, "success", 1);

  } else if(!strcmp(op, "createEntry")) {

    const char *config_name = http_arg_get(&hc->hc_req_args, "config_name");
    const char *title    = http_arg_get(&hc->hc_req_args, "title");
    const char *datestr  = http_arg_get(&hc->hc_req_args, "date");
    const char *startstr = http_arg_get(&hc->hc_req_args, "starttime");
    const char *stopstr  = http_arg_get(&hc->hc_req_args, "stoptime");
    const char *channel  = http_arg_get(&hc->hc_req_args, "channelid");
    const char *pri      = http_arg_get(&hc->hc_req_args, "pri");

    channel_t *ch = channel ? channel_find(channel) : NULL;

    if(ch == NULL || title == NULL || 
       datestr  == NULL || strlen(datestr)  != 10 ||
       startstr == NULL || strlen(startstr) != 5  ||
       stopstr  == NULL || strlen(stopstr)  != 5) {
      pthread_mutex_unlock(&global_lock);
      return HTTP_STATUS_BAD_REQUEST;
    }

    struct tm t = {0};
    t.tm_year = atoi(datestr + 6) - 1900;
    t.tm_mon = atoi(datestr) - 1;
    t.tm_mday = atoi(datestr + 3);
    t.tm_isdst = -1;

    t.tm_hour = atoi(startstr);
    t.tm_min = atoi(startstr + 3);
    
    time_t start = mktime(&t);

    t.tm_hour = atoi(stopstr);
    t.tm_min = atoi(stopstr + 3);
    
    time_t stop = mktime(&t);

    if(stop < start)
      stop += 86400;

    if (http_access_verify(hc, ACCESS_RECORDER_ALL)) {
      config_name = NULL;
      LIST_FOREACH(cfg, &dvrconfigs, config_link) {
        if (cfg->dvr_config_name && hc->hc_username &&
            strcmp(cfg->dvr_config_name, hc->hc_username) == 0) {
          config_name = cfg->dvr_config_name;
          break;
        }
      }
      if (config_name == NULL && hc->hc_username)
        tvhlog(LOG_INFO,"dvr","User '%s' has no dvr config with identical name, using default...", hc->hc_username);
    }

    dvr_entry_create(config_name,
                     ch, start, stop, 0, 0, title, NULL, NULL,
                     0, hc->hc_representative, 
		                 NULL, dvr_pri2val(pri));

    out = htsmsg_create_map();
    htsmsg_add_u32(out, "success", 1);

  } else if(!strcmp(op, "createAutoRec")) {
    epg_genre_t genre, *eg = NULL;
    if ((s = http_arg_get(&hc->hc_req_args, "contenttype"))) {
      genre.code = atoi(s);
      eg = &genre;
    }

    dvr_autorec_add(http_arg_get(&hc->hc_req_args, "config_name"),
                    http_arg_get(&hc->hc_req_args, "title"),
		    http_arg_get(&hc->hc_req_args, "channel"),
		    http_arg_get(&hc->hc_req_args, "tag"),
        eg,
		    hc->hc_representative, "Created from EPG query");

    out = htsmsg_create_map();
    htsmsg_add_u32(out, "success", 1);

  } else if(!strcmp(op, "loadSettings")) {

    s = http_arg_get(&hc->hc_req_args, "config_name");
    if (s == NULL)
      s = "";
    cfg = dvr_config_find_by_name_default(s);

    r = htsmsg_create_map();
    htsmsg_add_str(r, "storage", cfg->dvr_storage);
    htsmsg_add_str(r, "charset", cfg->dvr_charset ? cfg->dvr_charset : "UTF-8");
    htsmsg_add_str(r, "container", muxer_container_type2txt(cfg->dvr_mc));

/* Convert integer permissions to an octal-format 0xxx string and store it in the config file */

    snprintf(buffer,sizeof(buffer),"%04o",cfg->dvr_muxcnf.m_file_permissions);
    htsmsg_add_str(r, "filePermissions", buffer);
    snprintf(buffer,sizeof(buffer),"%04o",cfg->dvr_muxcnf.m_directory_permissions);
    htsmsg_add_str(r, "dirPermissions", buffer);

    htsmsg_add_u32(r, "cache",     cfg->dvr_muxcnf.m_cache);
    htsmsg_add_u32(r, "rewritePAT",
                   !!(cfg->dvr_muxcnf.m_flags & MC_REWRITE_PAT));
    htsmsg_add_u32(r, "rewritePMT",
                   !!(cfg->dvr_muxcnf.m_flags & MC_REWRITE_PMT));
    if(cfg->dvr_postproc != NULL)
      htsmsg_add_str(r, "postproc", cfg->dvr_postproc);
    htsmsg_add_u32(r, "retention", cfg->dvr_retention_days);
    htsmsg_add_u32(r, "preExtraTime", cfg->dvr_extra_time_pre);
    htsmsg_add_u32(r, "postExtraTime", cfg->dvr_extra_time_post);
    htsmsg_add_u32(r, "dayDirs",        !!(cfg->dvr_flags & DVR_DIR_PER_DAY));
    htsmsg_add_u32(r, "channelDirs",    !!(cfg->dvr_flags & DVR_DIR_PER_CHANNEL));
    htsmsg_add_u32(r, "channelInTitle", !!(cfg->dvr_flags & DVR_CHANNEL_IN_TITLE));
    htsmsg_add_u32(r, "dateInTitle",    !!(cfg->dvr_flags & DVR_DATE_IN_TITLE));
    htsmsg_add_u32(r, "timeInTitle",    !!(cfg->dvr_flags & DVR_TIME_IN_TITLE));
    htsmsg_add_u32(r, "whitespaceInTitle", !!(cfg->dvr_flags & DVR_WHITESPACE_IN_TITLE));
    htsmsg_add_u32(r, "titleDirs", !!(cfg->dvr_flags & DVR_DIR_PER_TITLE));
    htsmsg_add_u32(r, "episodeInTitle", !!(cfg->dvr_flags & DVR_EPISODE_IN_TITLE));
    htsmsg_add_u32(r, "cleanTitle", !!(cfg->dvr_flags & DVR_CLEAN_TITLE));
    htsmsg_add_u32(r, "tagFiles", !!(cfg->dvr_flags & DVR_TAG_FILES));
    htsmsg_add_u32(r, "commSkip", !!(cfg->dvr_flags & DVR_SKIP_COMMERCIALS));
<<<<<<< HEAD
    htsmsg_add_u32(r, "subtitleInTitle", !!(cfg->dvr_flags & DVR_SUBTITLE_IN_TITLE));
    htsmsg_add_u32(r, "episodeBeforeDate", !!(cfg->dvr_flags & DVR_EPISODE_BEFORE_DATE));
=======
    htsmsg_add_u32(r, "episodeDuplicateDetection", !!(cfg->dvr_flags & DVR_EPISODE_DUPLICATE_DETECTION));
>>>>>>> f2b049c8

    out = json_single_record(r, "dvrSettings");

  } else if(!strcmp(op, "saveSettings")) {

    s = http_arg_get(&hc->hc_req_args, "config_name");
    cfg = dvr_config_find_by_name(s);
    if (cfg == NULL)
      cfg = dvr_config_create(s);

    tvhlog(LOG_INFO,"dvr","Saving configuration '%s'", cfg->dvr_config_name);

    if((s = http_arg_get(&hc->hc_req_args, "storage")) != NULL)
      dvr_storage_set(cfg,s);
    
    if((s = http_arg_get(&hc->hc_req_args, "charset")) != NULL)
      dvr_charset_set(cfg,s);

    if((s = http_arg_get(&hc->hc_req_args, "container")) != NULL)
      dvr_container_set(cfg,s);

/*
 * Convert 0xxx format permission strings to integer for internal use
 * Note no checking that strtol won't overflow int - this should never happen with three-digit numbers
 */

    if((s = http_arg_get(&hc->hc_req_args, "filePermissions")) != NULL)
      dvr_file_permissions_set(cfg,(int)strtol(s,NULL,0));

    if((s = http_arg_get(&hc->hc_req_args, "dirPermissions")) != NULL)
      dvr_directory_permissions_set(cfg,(int)strtol(s,NULL,0));
   
    if((s = http_arg_get(&hc->hc_req_args, "cache")) != NULL)
      dvr_mux_cache_set(cfg,atoi(s));

    if((s = http_arg_get(&hc->hc_req_args, "postproc")) != NULL)
      dvr_postproc_set(cfg,s);

    if((s = http_arg_get(&hc->hc_req_args, "retention")) != NULL)
      dvr_retention_set(cfg,atoi(s));

    if((s = http_arg_get(&hc->hc_req_args, "preExtraTime")) != NULL)
      dvr_extra_time_pre_set(cfg,atoi(s));

    if((s = http_arg_get(&hc->hc_req_args, "postExtraTime")) != NULL)
      dvr_extra_time_post_set(cfg,atoi(s));

    if(http_arg_get(&hc->hc_req_args, "dayDirs") != NULL)
      flags |= DVR_DIR_PER_DAY;
    if(http_arg_get(&hc->hc_req_args, "channelDirs") != NULL)
      flags |= DVR_DIR_PER_CHANNEL;
    if(http_arg_get(&hc->hc_req_args, "channelInTitle") != NULL)
      flags |= DVR_CHANNEL_IN_TITLE;
    if(http_arg_get(&hc->hc_req_args, "cleanTitle") != NULL)
      flags |= DVR_CLEAN_TITLE;
    if(http_arg_get(&hc->hc_req_args, "dateInTitle") != NULL)
      flags |= DVR_DATE_IN_TITLE;
    if(http_arg_get(&hc->hc_req_args, "timeInTitle") != NULL)
      flags |= DVR_TIME_IN_TITLE;
    if(http_arg_get(&hc->hc_req_args, "whitespaceInTitle") != NULL)
      flags |= DVR_WHITESPACE_IN_TITLE;
    if(http_arg_get(&hc->hc_req_args, "titleDirs") != NULL)
      flags |= DVR_DIR_PER_TITLE;
    if(http_arg_get(&hc->hc_req_args, "episodeInTitle") != NULL)
      flags |= DVR_EPISODE_IN_TITLE;
    if(http_arg_get(&hc->hc_req_args, "tagFiles") != NULL)
      flags |= DVR_TAG_FILES;
    if(http_arg_get(&hc->hc_req_args, "commSkip") != NULL)
      flags |= DVR_SKIP_COMMERCIALS;
<<<<<<< HEAD
    if(http_arg_get(&hc->hc_req_args, "subtitleInTitle") != NULL)
      flags |= DVR_SUBTITLE_IN_TITLE;
    if(http_arg_get(&hc->hc_req_args, "episodeBeforeDate") != NULL)
      flags |= DVR_EPISODE_BEFORE_DATE;
=======
    if(http_arg_get(&hc->hc_req_args, "episodeDuplicateDetection") != NULL)
      flags |= DVR_EPISODE_DUPLICATE_DETECTION;
>>>>>>> f2b049c8


    dvr_flags_set(cfg,flags);

    /* Muxer flags */
    flags = 0;
    if(http_arg_get(&hc->hc_req_args, "rewritePAT") != NULL)
      flags |= MC_REWRITE_PAT;
    if(http_arg_get(&hc->hc_req_args, "rewritePMT") != NULL)
      flags |= MC_REWRITE_PMT;

    dvr_mux_flags_set(cfg, flags);

    out = htsmsg_create_map();
    htsmsg_add_u32(out, "success", 1);

  } else if(!strcmp(op, "deleteSettings")) {

    s = http_arg_get(&hc->hc_req_args, "config_name");
    dvr_config_delete(s);

    out = htsmsg_create_map();
    htsmsg_add_u32(out, "success", 1);

  } else {

    pthread_mutex_unlock(&global_lock);
    return HTTP_STATUS_BAD_REQUEST;
  }

  pthread_mutex_unlock(&global_lock);

  htsmsg_json_serialize(out, hq, 0);
  htsmsg_destroy(out);
  http_output_content(hc, "text/x-json; charset=UTF-8");
  return 0;

}

/**
 *
 */
static int
extjs_dvrlist(http_connection_t *hc, const char *remain, void *opaque,
              dvr_entry_filter filter, dvr_entry_comparator cmp)
{
  htsbuf_queue_t *hq = &hc->hc_reply;
  htsmsg_t *out, *array, *m;
  dvr_query_result_t dqr;
  dvr_entry_t *de;
  int start = 0, end, limit, i;
  const char *s;
  int64_t fsize = 0;
  char buf[100];

  if((s = http_arg_get(&hc->hc_req_args, "start")) != NULL)
    start = atoi(s);

  if((s = http_arg_get(&hc->hc_req_args, "limit")) != NULL)
    limit = atoi(s);
  else
    limit = 20; /* XXX */

  pthread_mutex_lock(&global_lock);

  if(http_access_verify(hc, ACCESS_RECORDER)) {
    pthread_mutex_unlock(&global_lock);
    return HTTP_STATUS_UNAUTHORIZED;
  }

  out = htsmsg_create_map();
  array = htsmsg_create_list();


  dvr_query_filter(&dqr, filter);

  dvr_query_sort_cmp(&dqr, cmp);

  htsmsg_add_u32(out, "totalCount", dqr.dqr_entries);

  start = MIN(start, dqr.dqr_entries);
  end = MIN(start + limit, dqr.dqr_entries);

  for(i = start; i < end; i++) {
    de = dqr.dqr_array[i];

    m = htsmsg_create_map();

    htsmsg_add_str(m, "channel", DVR_CH_NAME(de));
    if(de->de_channel != NULL) {
      htsmsg_add_str(m, "channelid", channel_get_uuid(de->de_channel));
      if (de->de_channel->ch_icon)
        htsmsg_add_imageurl(m, "chicon", "imagecache/%d",
                            de->de_channel->ch_icon);
    }

    htsmsg_add_str(m, "config_name", de->de_config_name);

    if(de->de_title != NULL)
      htsmsg_add_str(m, "title", lang_str_get(de->de_title, NULL));

    if(de->de_desc != NULL)
      htsmsg_add_str(m, "description", lang_str_get(de->de_desc, NULL));

    if (de->de_bcast && de->de_bcast->episode)
      if (epg_episode_number_format(de->de_bcast->episode, buf, 100, NULL, "Season %d", ".", "Episode %d", "/%d"))
        htsmsg_add_str(m, "episode", buf);

    htsmsg_add_u32(m, "id", de->de_id);
    htsmsg_add_u32(m, "start", de->de_start);
    htsmsg_add_u32(m, "end", de->de_stop);
    htsmsg_add_u32(m, "duration", de->de_stop - de->de_start);
    
    htsmsg_add_str(m, "creator", de->de_creator);

    htsmsg_add_str(m, "pri", dvr_val2pri(de->de_pri));

    htsmsg_add_str(m, "status", dvr_entry_status(de));
    htsmsg_add_str(m, "schedstate", dvr_entry_schedstatus(de));


    if(de->de_sched_state == DVR_COMPLETED) {
      fsize = dvr_get_filesize(de);
      if (fsize > 0) {
        char url[100];
        htsmsg_add_s64(m, "filesize", fsize);
        snprintf(url, sizeof(url), "dvrfile/%d", de->de_id);
        htsmsg_add_str(m, "url", url);
      }
    }

    htsmsg_add_msg(array, NULL, m);
  }

  dvr_query_free(&dqr);

  pthread_mutex_unlock(&global_lock);

  htsmsg_add_msg(out, "entries", array);

  htsmsg_json_serialize(out, hq, 0);
  htsmsg_destroy(out);
  http_output_content(hc, "text/x-json; charset=UTF-8");
  return 0;
}

static int is_dvr_entry_finished(dvr_entry_t *entry)
{
  dvr_entry_sched_state_t state = entry->de_sched_state;
  return state == DVR_COMPLETED && !entry->de_last_error && dvr_get_filesize(entry) != -1;
}

static int is_dvr_entry_upcoming(dvr_entry_t *entry)
{
  dvr_entry_sched_state_t state = entry->de_sched_state;
  return state == DVR_RECORDING || state == DVR_SCHEDULED;
}


static int is_dvr_entry_failed(dvr_entry_t *entry)
{
  if (is_dvr_entry_finished(entry))
    return 0;
  if (is_dvr_entry_upcoming(entry))
    return 0;
  return 1;
}

static int
extjs_dvrlist_finished(http_connection_t *hc, const char *remain, void *opaque)
{
  return extjs_dvrlist(hc, remain, opaque, is_dvr_entry_finished, dvr_sort_start_descending);
}

static int
extjs_dvrlist_upcoming(http_connection_t *hc, const char *remain, void *opaque)
{
  return extjs_dvrlist(hc, remain, opaque, is_dvr_entry_upcoming, dvr_sort_start_ascending);
}

static int
extjs_dvrlist_failed(http_connection_t *hc, const char *remain, void *opaque)
{
  return extjs_dvrlist(hc, remain, opaque, is_dvr_entry_failed, dvr_sort_start_descending);
}

/**
 *
 */
void
extjs_service_delete(htsmsg_t *in)
{
  htsmsg_field_t *f;
  service_t *t;
  const char *id;

  TAILQ_FOREACH(f, &in->hm_fields, hmf_link) {
    if((id = htsmsg_field_get_string(f)) != NULL &&
       (t = service_find_by_identifier(id)) != NULL)
      service_destroy(t, 1);
  }
}

/**
 *
 */
static int
extjs_servicedetails(http_connection_t *hc, 
		     const char *remain, void *opaque)
{
  htsbuf_queue_t *hq = &hc->hc_reply;
  htsmsg_t *out, *streams, *c;
  service_t *t;
  elementary_stream_t *st;
  caid_t *ca;
  char buf[128];

  pthread_mutex_lock(&global_lock);

  if(remain == NULL || (t = service_find_by_identifier(remain)) == NULL) {
    pthread_mutex_unlock(&global_lock);
    return 404;
  }

  streams = htsmsg_create_list();

  TAILQ_FOREACH(st, &t->s_components, es_link) {
    c = htsmsg_create_map();

    htsmsg_add_u32(c, "pid", st->es_pid);

    htsmsg_add_str(c, "type", streaming_component_type2txt(st->es_type));

    switch(st->es_type) {
    default:
      htsmsg_add_str(c, "details", "");
      break;

    case SCT_CA:
      buf[0] = 0;

      LIST_FOREACH(ca, &st->es_caids, link) {
	snprintf(buf + strlen(buf), sizeof(buf) - strlen(buf), 
		 "%s (0x%04x) [0x%08x]",
		 "TODO"/*psi_caid2name(ca->caid)*/, ca->caid, ca->providerid);
      }

      htsmsg_add_str(c, "details", buf);
      break;

    case SCT_AC3:
    case SCT_MP4A:
    case SCT_AAC:
    case SCT_MPEG2AUDIO:
      if (st->es_audio_type) {
        snprintf(buf, sizeof(buf), "%s (%s)", st->es_lang,
  	       streaming_component_audio_type2desc(st->es_audio_type));
        htsmsg_add_str(c, "details", buf);
      } else {
        htsmsg_add_str(c, "details", st->es_lang);
      }
      break;

    case SCT_DVBSUB:
      snprintf(buf, sizeof(buf), "%s (%04x %04x)",
	       st->es_lang, st->es_composition_id, st->es_ancillary_id);
      htsmsg_add_str(c, "details", buf);
      break;

    case SCT_MPEG2VIDEO:
    case SCT_H264:
      buf[0] = 0;
      if(st->es_frame_duration)
	snprintf(buf, sizeof(buf), "%2.2f Hz",
		 90000.0 / st->es_frame_duration);
      htsmsg_add_str(c, "details", buf);
      break;
    }

    htsmsg_add_msg(streams, NULL, c);
  }

  out = htsmsg_create_map();
#ifdef TODO_FIX_THIS
  htsmsg_add_str(out, "title", t->s_svcname ?: "unnamed service");
#endif

  htsmsg_add_msg(out, "streams", streams);

#ifdef TODO_FIX_THIS
  if(t->s_dvb_charset != NULL)
    htsmsg_add_str(out, "dvb_charset", t->s_dvb_charset);

  htsmsg_add_u32(out, "dvb_eit_enable", t->s_dvb_eit_enable);
#endif

  pthread_mutex_unlock(&global_lock);

  htsmsg_json_serialize(out, hq, 0);
  htsmsg_destroy(out);
  http_output_content(hc, "text/x-json; charset=UTF-8");
  return 0;
}

/**
 *
 */
static int
extjs_config(http_connection_t *hc, const char *remain, void *opaque)
{
  htsbuf_queue_t *hq = &hc->hc_reply;
  const char *op = http_arg_get(&hc->hc_req_args, "op");
  htsmsg_t *out, *m;
  const char *str;

  if(op == NULL)
    return 400;

  pthread_mutex_lock(&global_lock);

  if(http_access_verify(hc, ACCESS_ADMIN)) {
    pthread_mutex_unlock(&global_lock);
    return HTTP_STATUS_UNAUTHORIZED;
  }

  pthread_mutex_unlock(&global_lock);

  /* Basic settings */
  if(!strcmp(op, "loadSettings")) {

    /* Misc */
    pthread_mutex_lock(&global_lock);
    m = config_get_all();

    /* Time */
    htsmsg_add_u32(m, "tvhtime_update_enabled", tvhtime_update_enabled);
    htsmsg_add_u32(m, "tvhtime_ntp_enabled", tvhtime_ntp_enabled);
    htsmsg_add_u32(m, "tvhtime_tolerance", tvhtime_tolerance);

    /* Transcoding */
#if ENABLE_LIBAV
    htsmsg_add_u32(m, "transcoding_enabled", transcoding_enabled);
#endif

    pthread_mutex_unlock(&global_lock);

    if (!m) return HTTP_STATUS_BAD_REQUEST;
    out = json_single_record(m, "config");

  /* Save settings */
  } else if (!strcmp(op, "saveSettings") ) {
    int save = 0;

    /* Misc settings */
    pthread_mutex_lock(&global_lock);
    if ((str = http_arg_get(&hc->hc_req_args, "muxconfpath")))
      save |= config_set_muxconfpath(str);
    if ((str = http_arg_get(&hc->hc_req_args, "language")))
      save |= config_set_language(str);
    if (save)
      config_save();

    /* Time */
    str = http_arg_get(&hc->hc_req_args, "tvhtime_update_enabled");
    tvhtime_set_update_enabled(!!str);
    str = http_arg_get(&hc->hc_req_args, "tvhtime_ntp_enabled");
    tvhtime_set_ntp_enabled(!!str);
    if ((str = http_arg_get(&hc->hc_req_args, "tvhtime_tolerance")))
      tvhtime_set_tolerance(atoi(str));

    /* Transcoding */
#if ENABLE_LIBAV
    str = http_arg_get(&hc->hc_req_args, "transcoding_enabled");
    save = transcoding_set_enabled(!!str);
    if (save)
      transcoding_save();
#endif

    pthread_mutex_unlock(&global_lock);
  
    out = htsmsg_create_map();
    htsmsg_add_u32(out, "success", 1);

  } else {
    return HTTP_STATUS_BAD_REQUEST;
  }

  htsmsg_json_serialize(out, hq, 0);
  htsmsg_destroy(out);
  http_output_content(hc, "text/x-json; charset=UTF-8");

  return 0;
}

/**
 *
 */
static int
extjs_tvhlog(http_connection_t *hc, const char *remain, void *opaque)
{
  htsbuf_queue_t *hq = &hc->hc_reply;
  const char *op = http_arg_get(&hc->hc_req_args, "op");
  htsmsg_t *out, *m;

  if(op == NULL)
    return 400;

  pthread_mutex_lock(&global_lock);

  if(http_access_verify(hc, ACCESS_ADMIN)) {
    pthread_mutex_unlock(&global_lock);
    return HTTP_STATUS_UNAUTHORIZED;
  }

  pthread_mutex_unlock(&global_lock);

  /* Basic settings */
  if(!strcmp(op, "loadSettings")) {
    char str[2048];

    /* Get config */
    pthread_mutex_lock(&tvhlog_mutex);
    m = htsmsg_create_map();
    htsmsg_add_u32(m, "tvhlog_level",      tvhlog_level);
    htsmsg_add_u32(m, "tvhlog_trace_on",   tvhlog_level > LOG_DEBUG);
    tvhlog_get_trace(str, sizeof(str));
    htsmsg_add_str(m, "tvhlog_trace",      str);
    tvhlog_get_debug(str, sizeof(str));
    htsmsg_add_str(m, "tvhlog_debug",      str);
    htsmsg_add_str(m, "tvhlog_path",       tvhlog_path ?: "");
    htsmsg_add_u32(m, "tvhlog_options",    tvhlog_options);
    htsmsg_add_u32(m, "tvhlog_dbg_syslog",
                   tvhlog_options & TVHLOG_OPT_DBG_SYSLOG);
    pthread_mutex_unlock(&tvhlog_mutex);
    
    if (!m) return HTTP_STATUS_BAD_REQUEST;
    out = json_single_record(m, "config");

  /* Save settings */
  } else if (!strcmp(op, "saveSettings") ) {
    const char *str;

    pthread_mutex_lock(&tvhlog_mutex);
    if ((str = http_arg_get(&hc->hc_req_args, "tvhlog_level")))
      tvhlog_level = atoi(str);
    if ((str = http_arg_get(&hc->hc_req_args, "tvhlog_trace_on")))
      tvhlog_level = LOG_TRACE;
    else
      tvhlog_level = LOG_DEBUG;
    if ((str = http_arg_get(&hc->hc_req_args, "tvhlog_path"))) {
      free(tvhlog_path);
      if (*str)
        tvhlog_path  = strdup(str);
      else
        tvhlog_path  = NULL;
    }
    if ((str = http_arg_get(&hc->hc_req_args, "tvhlog_options")))
      tvhlog_options = atoi(str);
    if ((str = http_arg_get(&hc->hc_req_args, "tvhlog_dbg_syslog")))
      tvhlog_options |= TVHLOG_OPT_DBG_SYSLOG;
    else
      tvhlog_options &= ~TVHLOG_OPT_DBG_SYSLOG;
    tvhlog_set_trace(http_arg_get(&hc->hc_req_args, "tvhlog_trace"));
    tvhlog_set_debug(http_arg_get(&hc->hc_req_args, "tvhlog_debug"));
    pthread_mutex_unlock(&tvhlog_mutex);
  
    out = htsmsg_create_map();
    htsmsg_add_u32(out, "success", 1);

  } else {
    return HTTP_STATUS_BAD_REQUEST;
  }

  htsmsg_json_serialize(out, hq, 0);
  htsmsg_destroy(out);
  http_output_content(hc, "text/x-json; charset=UTF-8");

  return 0;
}

/**
 * Capability check
 */
static int
extjs_capabilities(http_connection_t *hc, const char *remain, void *opaque)
{
  htsbuf_queue_t *hq = &hc->hc_reply;
  htsmsg_t *l = tvheadend_capabilities_list(0);
  htsmsg_json_serialize(l, hq, 0);
  htsmsg_destroy(l);
  http_output_content(hc, "text/x-json; charset=UTF-8");
  return 0;
}

/**
 *
 */
#if ENABLE_TIMESHIFT
static int
extjs_timeshift(http_connection_t *hc, const char *remain, void *opaque)
{
  htsbuf_queue_t *hq = &hc->hc_reply;
  const char *op = http_arg_get(&hc->hc_req_args, "op");
  htsmsg_t *out, *m;
  const char *str;

  if(op == NULL)
    return 400;

  pthread_mutex_lock(&global_lock);

  if(http_access_verify(hc, ACCESS_ADMIN)) {
    pthread_mutex_unlock(&global_lock);
    return HTTP_STATUS_UNAUTHORIZED;
  }

  pthread_mutex_unlock(&global_lock);

  /* Basic settings (not the advanced schedule) */
  if(!strcmp(op, "loadSettings")) {
    pthread_mutex_lock(&global_lock);
    m = htsmsg_create_map();
    htsmsg_add_u32(m, "timeshift_enabled",  timeshift_enabled);
    htsmsg_add_u32(m, "timeshift_ondemand", timeshift_ondemand);
    if (timeshift_path)
      htsmsg_add_str(m, "timeshift_path", timeshift_path);
    htsmsg_add_u32(m, "timeshift_unlimited_period", timeshift_unlimited_period);
    htsmsg_add_u32(m, "timeshift_max_period", timeshift_max_period / 60);
    htsmsg_add_u32(m, "timeshift_unlimited_size", timeshift_unlimited_size);
    htsmsg_add_u32(m, "timeshift_max_size", timeshift_max_size / 1048576);
    pthread_mutex_unlock(&global_lock);
    out = json_single_record(m, "config");

  /* Save settings */
  } else if (!strcmp(op, "saveSettings") ) {
    pthread_mutex_lock(&global_lock);
    timeshift_enabled  = http_arg_get(&hc->hc_req_args, "timeshift_enabled")  ? 1 : 0;
    timeshift_ondemand = http_arg_get(&hc->hc_req_args, "timeshift_ondemand") ? 1 : 0;
    if ((str = http_arg_get(&hc->hc_req_args, "timeshift_path"))) {
      if (timeshift_path)
        free(timeshift_path);
      timeshift_path = strdup(str);
    }
    timeshift_unlimited_period = http_arg_get(&hc->hc_req_args, "timeshift_unlimited_period") ? 1 : 0;
    if ((str = http_arg_get(&hc->hc_req_args, "timeshift_max_period")))
      timeshift_max_period = (uint32_t)atol(str) * 60;
    timeshift_unlimited_size = http_arg_get(&hc->hc_req_args, "timeshift_unlimited_size") ? 1 : 0;
    if ((str = http_arg_get(&hc->hc_req_args, "timeshift_max_size")))
      timeshift_max_size   = atol(str) * 1048576LL;
    timeshift_save();
    pthread_mutex_unlock(&global_lock);

    out = htsmsg_create_map();
    htsmsg_add_u32(out, "success", 1);

  } else {
    return HTTP_STATUS_BAD_REQUEST;
  }

  htsmsg_json_serialize(out, hq, 0);
  htsmsg_destroy(out);
  http_output_content(hc, "text/x-json; charset=UTF-8");

  return 0;
}
#endif

/**
 * WEB user interface
 */
void
extjs_start(void)
{
  http_path_add("/about.html",       NULL, page_about,             ACCESS_WEB_INTERFACE);
  http_path_add("/extjs.html",       NULL, extjs_root,             ACCESS_WEB_INTERFACE);
  http_path_add("/tv.html",          NULL, extjs_livetv,           ACCESS_WEB_INTERFACE);
  http_path_add("/capabilities",     NULL, extjs_capabilities,     ACCESS_WEB_INTERFACE);
  http_path_add("/tablemgr",         NULL, extjs_tablemgr,         ACCESS_WEB_INTERFACE);
  http_path_add("/epggrab",          NULL, extjs_epggrab,          ACCESS_WEB_INTERFACE);
  http_path_add("/channeltags",      NULL, extjs_channeltags,      ACCESS_WEB_INTERFACE);
  http_path_add("/confignames",      NULL, extjs_confignames,      ACCESS_WEB_INTERFACE);
  http_path_add("/epg",              NULL, extjs_epg,              ACCESS_WEB_INTERFACE);
  http_path_add("/epgrelated",       NULL, extjs_epgrelated,       ACCESS_WEB_INTERFACE);
  http_path_add("/epgobject",        NULL, extjs_epgobject,        ACCESS_WEB_INTERFACE);
  http_path_add("/dvr",              NULL, extjs_dvr,              ACCESS_WEB_INTERFACE);
  http_path_add("/dvrlist_upcoming", NULL, extjs_dvrlist_upcoming, ACCESS_WEB_INTERFACE);
  http_path_add("/dvrlist_finished", NULL, extjs_dvrlist_finished, ACCESS_WEB_INTERFACE);
  http_path_add("/dvrlist_failed",   NULL, extjs_dvrlist_failed,   ACCESS_WEB_INTERFACE);
  http_path_add("/dvr_containers",   NULL, extjs_dvr_containers,   ACCESS_WEB_INTERFACE);
  http_path_add("/dvr_caches",       NULL, extjs_dvr_caches,       ACCESS_WEB_INTERFACE);
  http_path_add("/ecglist",          NULL, extjs_ecglist,          ACCESS_WEB_INTERFACE);
  http_path_add("/config",           NULL, extjs_config,           ACCESS_WEB_INTERFACE);
  http_path_add("/languages",        NULL, extjs_languages,        ACCESS_WEB_INTERFACE);
  http_path_add("/servicedetails",   NULL, extjs_servicedetails,   ACCESS_ADMIN);
#if ENABLE_TIMESHIFT
  http_path_add("/timeshift",        NULL, extjs_timeshift,        ACCESS_ADMIN);
#endif
  http_path_add("/tvhlog",           NULL, extjs_tvhlog,           ACCESS_ADMIN);

#if ENABLE_V4L
  extjs_start_v4l();
#endif
}<|MERGE_RESOLUTION|>--- conflicted
+++ resolved
@@ -1158,12 +1158,9 @@
     htsmsg_add_u32(r, "cleanTitle", !!(cfg->dvr_flags & DVR_CLEAN_TITLE));
     htsmsg_add_u32(r, "tagFiles", !!(cfg->dvr_flags & DVR_TAG_FILES));
     htsmsg_add_u32(r, "commSkip", !!(cfg->dvr_flags & DVR_SKIP_COMMERCIALS));
-<<<<<<< HEAD
     htsmsg_add_u32(r, "subtitleInTitle", !!(cfg->dvr_flags & DVR_SUBTITLE_IN_TITLE));
     htsmsg_add_u32(r, "episodeBeforeDate", !!(cfg->dvr_flags & DVR_EPISODE_BEFORE_DATE));
-=======
     htsmsg_add_u32(r, "episodeDuplicateDetection", !!(cfg->dvr_flags & DVR_EPISODE_DUPLICATE_DETECTION));
->>>>>>> f2b049c8
 
     out = json_single_record(r, "dvrSettings");
 
@@ -1233,15 +1230,12 @@
       flags |= DVR_TAG_FILES;
     if(http_arg_get(&hc->hc_req_args, "commSkip") != NULL)
       flags |= DVR_SKIP_COMMERCIALS;
-<<<<<<< HEAD
     if(http_arg_get(&hc->hc_req_args, "subtitleInTitle") != NULL)
       flags |= DVR_SUBTITLE_IN_TITLE;
     if(http_arg_get(&hc->hc_req_args, "episodeBeforeDate") != NULL)
       flags |= DVR_EPISODE_BEFORE_DATE;
-=======
     if(http_arg_get(&hc->hc_req_args, "episodeDuplicateDetection") != NULL)
       flags |= DVR_EPISODE_DUPLICATE_DETECTION;
->>>>>>> f2b049c8
 
 
     dvr_flags_set(cfg,flags);
