--- conflicted
+++ resolved
@@ -591,15 +591,6 @@
  * Create/Delete satconf
  * *************************************************************************/
 
-<<<<<<< HEAD
-=======
-void
-linuxdvb_satconf_destroy ( linuxdvb_satconf_t *ls )
-{
-  // TODO: satconf_destroy
-}
-
->>>>>>> 88f0dbba
 linuxdvb_satconf_t *
 linuxdvb_satconf_create
   ( linuxdvb_frontend_t *lfe, const char *type, const char *uuid,
@@ -1248,7 +1239,6 @@
 {
   linuxdvb_satconf_ele_t *lse, *nxt;
   const char *uuid = idnode_uuid_as_str(&ls->ls_id);
-<<<<<<< HEAD
   if (delconf)
     hts_settings_remove("input/linuxdvb/satconfs/%s", uuid);
   gtimer_disarm(&ls->ls_diseqc_timer);
@@ -1261,21 +1251,10 @@
       linuxdvb_switch_destroy(lse->ls_switch);
     if (lse->ls_rotor)
       linuxdvb_rotor_destroy(lse->ls_rotor);
+    if (lse->ls_en50494)
+      linuxdvb_en50494_destroy(lse->ls_en50494);
     mpegts_input_delete((mpegts_input_t*)lse);
   }
-=======
-  hts_settings_remove("input/linuxdvb/satconfs/%s", uuid);
-  if (ls->ls_lnb)
-    linuxdvb_lnb_destroy(ls->ls_lnb);
-  if (ls->ls_switch)
-    linuxdvb_switch_destroy(ls->ls_switch);
-  if (ls->ls_rotor)
-    linuxdvb_rotor_destroy(ls->ls_rotor);
-  if (ls->ls_en50494)
-    linuxdvb_en50494_destroy(ls->ls_en50494);
-  mpegts_input_delete((mpegts_input_t*)ls);
-#endif
->>>>>>> 88f0dbba
 }
 
 /******************************************************************************
