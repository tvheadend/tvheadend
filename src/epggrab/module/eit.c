--- conflicted
+++ resolved
@@ -152,11 +152,7 @@
   channel_t *ch;
   epg_broadcast_t *ebc;
   epg_episode_t *ee;
-<<<<<<< HEAD
   epg_genre_list_t *egl = NULL;
-=======
-  epg_genre_list_t genre;
->>>>>>> 6edbdb30
   eit_status_t *sta;
   int resched = 0, save = 0, save2 = 0, dllen, dtag, dlen;
   uint16_t tsid, sid, eid;
@@ -263,6 +259,7 @@
     /* Process tags */
     *title    = *summary = *desc = 0;
     extra     = NULL;
+    egl       = NULL;
     hd = ws = bw = ad = st = ds = 0;
     while(dllen > 0) {
       dtag = ptr[0];
@@ -298,15 +295,10 @@
             dlen -= 2;
             if   ( *ptr == 0xb1 )
               bw = 1;
-<<<<<<< HEAD
             else if ( *ptr < 0xb0 ) {
               if (!egl) egl = calloc(1, sizeof(epg_genre_list_t));
               epg_genre_list_add_by_eit(egl, *ptr);
             }
-=======
-            else if ( *ptr < 0xb0 )
-              epg_genre_list_add_by_eit(&genre, *ptr);
->>>>>>> 6edbdb30
           }
           break;
 
@@ -401,13 +393,8 @@
         save |= epg_episode_set_summary(ee, summary);
       if ( !ee->description && *desc )
         save |= epg_episode_set_description(ee, desc);
-<<<<<<< HEAD
       if ( !LIST_FIRST(&ee->genre) && egl )
         save |= epg_episode_set_genre(ee, egl);
-=======
-      if ( !LIST_FIRST(&ee->genre) && LIST_FIRST(&genre) )
-        save |= epg_episode_set_genre(ee, &genre);
->>>>>>> 6edbdb30
 #if TODO_ADD_EXTRA
       if ( extra )
         save |= epg_episode_set_extra(ee, extra);
@@ -416,11 +403,7 @@
 
     /* Tidy up */
     if (extra) free(extra);
-<<<<<<< HEAD
     if (egl)   epg_genre_list_destroy(egl);
-=======
-    epg_genre_list_destroy(&genre);
->>>>>>> 6edbdb30
   }
   
   /* Update EPG */
