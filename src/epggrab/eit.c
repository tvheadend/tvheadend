/*
 *  Electronic Program Guide - eit grabber
 *  Copyright (C) 2012 Adam Sutton
 *
 *  This program is free software: you can redistribute it and/or modify
 *  it under the terms of the GNU General Public License as published by
 *  the Free Software Foundation, either version 3 of the License, or
 *  (at your option) any later version.
 *
 *  This program is distributed in the hope that it will be useful,
 *  but WITHOUT ANY WARRANTY; without even the implied warranty of
 *  MERCHANTABILITY or FITNESS FOR A PARTICULAR PURPOSE.  See the
 *  GNU General Public License for more details.
 *
 *  You should have received a copy of the GNU General Public License
 *  along with this program.  If not, see <http://www.gnu.org/licenses/>.
 */

#include <string.h>
#include "tvheadend.h"
#include "channels.h"
#include "dvb/dvb.h"
#include "dvb/dvb_support.h"
#include "service.h"
#include "epg.h"
#include "epggrab/eit.h"

static epggrab_module_t _eit_mod;

/* ************************************************************************
 * Processing
 * ***********************************************************************/

/**
 * DVB Descriptor; Short Event
 */
static int
dvb_desc_short_event(uint8_t *ptr, int len, 
         char *title, size_t titlelen,
         char *desc,  size_t desclen,
         char *dvb_default_charset)
{
  int r;

  if(len < 4)
    return -1;
  ptr += 3; len -= 3;

  if((r = dvb_get_string_with_len(title, titlelen, ptr, len, dvb_default_charset)) < 0)
    return -1;
  ptr += r; len -= r;

  if((r = dvb_get_string_with_len(desc, desclen, ptr, len, dvb_default_charset)) < 0)
    return -1;

  return 0;
}

/**
 * DVB Descriptor; Extended Event
 */
static int
dvb_desc_extended_event(uint8_t *ptr, int len, 
                        char *desc, size_t desclen,
                        htsmsg_t *extra,
                        char *dvb_default_charset)
{
  int ilen, nitems = ptr[4];
  char ikey[256], ival[256];
  if (len < 8) return -1;
  ptr += 5;
  len -= 5;

  /* key/value items */
  while (nitems-- > 0) {

    /* key */
    ilen = *ptr;
    if (ilen+1 > len) return -1;
    if(dvb_get_string_with_len(ikey, sizeof(ikey),
                               ptr+1, ilen,
                               dvb_default_charset) < 0) return -1;
      return -1;
    ptr += (ilen + 1);
    len -= (ilen + 1);

    /* value */
    ilen = *ptr;
    if (ilen+1 > len) return -1;
    if(dvb_get_string_with_len(ival, sizeof(ival),
                               ptr, ilen,
                               dvb_default_charset) < 0) return -1;
    ptr += (ilen + 1);
    len -= (ilen + 1);

    // TODO: should this extend existing strings?
    htsmsg_add_str(extra, ikey, ival);
  }

  /* raw text (append) */
  ilen = *ptr;
  if (ilen+1 > len) return -1;
  if(dvb_get_string_with_len(desc    + strlen(desc),
                             desclen - strlen(desc),
                             ptr+1, ilen,
                             dvb_default_charset) < 0) return -1;

  return 0;
}

static int _eit_callback
  ( th_dvb_mux_instance_t *tdmi, uint8_t *ptr, int len, 
    uint8_t tableid, void *opaque )
{
<<<<<<< HEAD
=======
  th_dvb_mux_instance_t *otdmi = tdmi;
>>>>>>> 0a9a0584
  th_dvb_adapter_t *tda;
  service_t *svc;
  channel_t *ch;
  epg_broadcast_t *ebc;
  epg_episode_t *ee;
  int resched = 0, save = 0, save2 = 0, dllen, dtag, dlen;
  uint16_t tsid, sid, eid;
  uint8_t bw, hd, ws, ad, ds, st;
  time_t start, stop;
  int genre_idx = 0;
  uint8_t genre[10];
  char title[256];
  char summary[256];
  char desc[5000];
  htsmsg_t *extra;

  /* Disabled */
  if(!_eit_mod.enabled) return 0;

  /* Invalid */
  if(tableid < 0x4e || tableid > 0x6f || len < 11)
    return -1;

  /* Skip */
  if((ptr[2] & 1) == 0)
    return 0;

  /* Get tsid/sid */
  sid  = ptr[0] << 8 | ptr[1];
  tsid = ptr[5] << 8 | ptr[6];

  /* Get transport stream */
  // Note: tableid=0x4f,0x60-0x6f is other TS
  //       so must find the tdmi
  if(tableid == 0x4f || tableid >= 0x60) {
    tda = tdmi->tdmi_adapter;
    LIST_FOREACH(tdmi, &tda->tda_muxes, tdmi_adapter_link)
      if(tdmi->tdmi_transport_stream_id == tsid)
        break;
  }
  if(!tdmi) return -1;

  /* Get service */
  svc = dvb_transport_find(tdmi, sid, 0, NULL);
  if (!svc || !svc->s_enabled || !(ch = svc->s_ch)) return 0;

<<<<<<< HEAD
  /* Ignore (disabled or up to date) */
  if (!svc->s_dvb_eit_enable) return 0;
=======
  /* Ignore (disabled) */
  if (!svc->s_dvb_eit_enable) return 0;

  /* Register interest */
  if (tableid < 0x50)
    epggrab_ota_register(&_eit_mod, otdmi, 20, 0);
  else
    epggrab_ota_register(&_eit_mod, otdmi, 40, 0);
 
  /* Up to date */
>>>>>>> 0a9a0584
#if TODO_INCLUDE_EIT_VER_CHECK
  ver  = ptr[2] >> 1 & 0x1f;
  if (svc->s_dvb_eit_version[tableid-0x4f] == ver) return 0;
  svc->s_dvb_eit_version[tableid-0x4e] = ver;
#endif

  /* Process events */
  len -= 11;
  ptr += 11;
  while(len >= 12) {
    eid   = ptr[0] << 8 | ptr[1];
    start = dvb_convert_date(&ptr[2]);
    stop  = start + bcdtoint(ptr[7] & 0xff) * 3600 +
                    bcdtoint(ptr[8] & 0xff) * 60 +
                    bcdtoint(ptr[9] & 0xff);
    dllen = ((ptr[10] & 0x0f) << 8) | ptr[11];

    len -= 12;
    ptr += 12;
    if(dllen > len) break;

    /* Get the event */
    ebc  = epg_broadcast_find_by_time(ch, start, stop, eid, 1, &save2);
    if (!ebc) {
      len -= dllen;
      ptr += dllen;
      continue;
    }

    /* Mark re-schedule detect */
    if (save2 && tableid < 0x50) resched = 1;

    /* Process tags */
    *title    = *summary = *desc = 0;
    extra     = NULL;
    genre_idx = 0;
    hd = ws = bw = ad = st = ds = 0;
    while(dllen > 0) {
      dtag = ptr[0];
      dlen = ptr[1];

      len -= 2; ptr += 2; dllen -= 2; 

      if(dlen > len) break;

      switch(dtag) {

        /* Short descriptor (title/summary) */
        case DVB_DESC_SHORT_EVENT:
          dvb_desc_short_event(ptr, dlen,
                               title, sizeof(title),
                               summary,  sizeof(summary),
                               svc->s_dvb_default_charset);
        break;

        /* Extended (description) */
        case DVB_DESC_EXT_EVENT:
          if (!extra) extra = htsmsg_create_map();
          dvb_desc_extended_event(ptr, dlen,
                                  desc, sizeof(desc),
                                  extra,
                                  svc->s_dvb_default_charset);
          break;

        /* Content type */
        case DVB_DESC_CONTENT:
          while (dlen > 0) {
            ptr  += 2;
            dlen -= 2;
            if   ( *ptr == 0xb1 )
              bw = 1;
            else if ( *ptr < 0xb0 && genre_idx < sizeof(genre) )
              genre[genre_idx++] = *ptr;
          }
          break;

        /* Component descriptor */
        case DVB_DESC_COMPONENT: {
          uint8_t c = *ptr & 0x0f;
          uint8_t t = ptr[1];

          /* MPEG2 (video) */
          if (c == 0x1) {
            if (t > 0x08 && t < 0x11) {
              hd = 1;
              if ( t != 0x09 && t != 0x0d )
                ws = 1;
            } else if (t == 0x02 || t == 0x03 || t == 0x04 || 
                       t == 0x06 || t == 0x07 || t == 0x08 ) {
              ws = 1;
            }

          /* MPEG2 (audio) */
          } else if (c == 0x2) {

            /* Described */
            if (t == 0x40 || t == 0x41) 
              ad = 1;

          /* Subtitles */
          } else if (c == 0x3) {
            st = 1;
    
          /* H264 */
          } else if (c == 0x5) {
            if (t == 0x0b || t == 0x0c || t == 0x10)
              hd = ws = 1;
            else if (t == 0x03 || t == 0x04 || t == 0x07 || t == 0x08)
              ws = 1;

          /* AAC */
          } else if ( c == 0x6 ) {

            /* Described */
            if (t == 0x40 || t == 0x44)
              ad = 1;
          }
        }
        break;

        /* Parental Rating */
#if TODO_AGE_RATING
        case DVB_DESC_PARENTAL_RAT:
          if (*ptr > 0 && *ptr < 15)
            minage = *ptr + 3;
#endif

        /* Ignore */
        default:
          break;
      }

      len -= dlen; ptr += dlen; dllen -= dlen;
    }

    /* Metadata */
    if ( save2 ) {
      save |= epg_broadcast_set_is_hd(ebc, hd);
      save |= epg_broadcast_set_is_widescreen(ebc, ws);
      save |= epg_broadcast_set_is_audio_desc(ebc, ad);
      save |= epg_broadcast_set_is_subtitled(ebc, st);
      save |= epg_broadcast_set_is_deafsigned(ebc, ds);
    }

    /* Create episode */
    ee = ebc->episode;
    if ( !ee || save2 ) {
      char *uri;
      uri   = epg_hash(title, summary, desc);
      if (uri) {
        ee    = epg_episode_find_by_uri(uri, 1, &save2);
        save |= epg_broadcast_set_episode(ebc, ee);
        free(uri);
      }
    }
    save |= save2;

    /* Episode data */
    if (ee) {
      save |= epg_episode_set_is_bw(ee, bw);
      if ( !ee->title && *title )
        save |= epg_episode_set_title(ee, title);
      if ( !ee->summary && *summary )
        save |= epg_episode_set_summary(ee, summary);
      if ( !ee->description && *desc )
        save |= epg_episode_set_description(ee, desc);
      if ( !ee->genre_cnt && genre_idx )
        save |= epg_episode_set_genre(ee, genre, genre_idx);
#if TODO_ADD_EXTRA
      if ( extra )
        save |= epg_episode_set_extra(ee, extra);
#endif
    }
    if (extra) free(extra);
  }
  
  /* Update EPG */
  if (resched) tvhlog(LOG_DEBUG, "eit", "alert grabbers to resched");
  // TODO: handle the reschedule
  if (save) epg_updated();

  return 0;
}

/* ************************************************************************
 * Module Setup
 * ***********************************************************************/

static void _eit_tune ( epggrab_module_t *m, th_dvb_mux_instance_t *tdmi )
{
  if (_eit_mod.enabled)
    tdt_add(tdmi, NULL, _eit_callback, NULL, "eit", TDT_CRC, 0x12, NULL);
}

void eit_init ( epggrab_module_list_t *list )
{
  _eit_mod.id     = strdup("eit");
  _eit_mod.name   = strdup("EIT: On-Air Grabber");
  _eit_mod.tune   = _eit_tune;
  *((uint8_t*)&_eit_mod.flags) = EPGGRAB_MODULE_OTA;
  LIST_INSERT_HEAD(list, &_eit_mod, link);
}

void eit_load ( void )
{
}<|MERGE_RESOLUTION|>--- conflicted
+++ resolved
@@ -112,10 +112,7 @@
   ( th_dvb_mux_instance_t *tdmi, uint8_t *ptr, int len, 
     uint8_t tableid, void *opaque )
 {
-<<<<<<< HEAD
-=======
   th_dvb_mux_instance_t *otdmi = tdmi;
->>>>>>> 0a9a0584
   th_dvb_adapter_t *tda;
   service_t *svc;
   channel_t *ch;
@@ -162,10 +159,6 @@
   svc = dvb_transport_find(tdmi, sid, 0, NULL);
   if (!svc || !svc->s_enabled || !(ch = svc->s_ch)) return 0;
 
-<<<<<<< HEAD
-  /* Ignore (disabled or up to date) */
-  if (!svc->s_dvb_eit_enable) return 0;
-=======
   /* Ignore (disabled) */
   if (!svc->s_dvb_eit_enable) return 0;
 
@@ -176,7 +169,6 @@
     epggrab_ota_register(&_eit_mod, otdmi, 40, 0);
  
   /* Up to date */
->>>>>>> 0a9a0584
 #if TODO_INCLUDE_EIT_VER_CHECK
   ver  = ptr[2] >> 1 & 0x1f;
   if (svc->s_dvb_eit_version[tableid-0x4f] == ver) return 0;
