--- conflicted
+++ resolved
@@ -75,15 +75,12 @@
   char *hdhomerun_ip;
   char *local_ip;
   int local_port;
-<<<<<<< HEAD
-#if ENABLE_VAAPI
-  int enable_vainfo;
-#endif
-=======
   uint32_t hdhomerun_server_tuner_count;
   char *hdhomerun_server_model_name;
   int hdhomerun_server_enable;
->>>>>>> b225e4d6
+  #if ENABLE_VAAPI
+  int enable_vainfo;
+#endif
 } config_t;
 
 extern const idclass_t config_class;
